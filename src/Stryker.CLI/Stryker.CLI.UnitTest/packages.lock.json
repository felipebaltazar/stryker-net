--- conflicted
+++ resolved
@@ -1,7 +1,7 @@
 {
   "version": 1,
   "dependencies": {
-    ".NETCoreApp,Version=v5.0": {
+    ".NETCoreApp,Version=v3.1": {
       "Microsoft.CodeCoverage": {
         "type": "Direct",
         "requested": "[16.9.4, )",
@@ -294,7 +294,8 @@
           "Microsoft.Extensions.Configuration": "5.0.0",
           "Microsoft.Extensions.Configuration.Abstractions": "5.0.0",
           "Microsoft.Extensions.Configuration.FileExtensions": "5.0.0",
-          "Microsoft.Extensions.FileProviders.Abstractions": "5.0.0"
+          "Microsoft.Extensions.FileProviders.Abstractions": "5.0.0",
+          "System.Text.Json": "5.0.0"
         }
       },
       "Microsoft.Extensions.DependencyInjection": {
@@ -353,7 +354,8 @@
           "Microsoft.Extensions.DependencyInjection": "5.0.0",
           "Microsoft.Extensions.DependencyInjection.Abstractions": "5.0.0",
           "Microsoft.Extensions.Logging.Abstractions": "5.0.0",
-          "Microsoft.Extensions.Options": "5.0.0"
+          "Microsoft.Extensions.Options": "5.0.0",
+          "System.Diagnostics.DiagnosticSource": "5.0.0"
         }
       },
       "Microsoft.Extensions.Logging.Abstractions": {
@@ -1023,15 +1025,8 @@
       },
       "System.Diagnostics.DiagnosticSource": {
         "type": "Transitive",
-        "resolved": "4.3.0",
-        "contentHash": "tD6kosZnTAGdrEa0tZSuFyunMbt/5KYDnHdndJYGqZoNy00XVXyACd5d6KnE1YgYv3ne2CjtAfNXo/fwEhnKUA==",
-        "dependencies": {
-          "System.Collections": "4.3.0",
-          "System.Diagnostics.Tracing": "4.3.0",
-          "System.Reflection": "4.3.0",
-          "System.Runtime": "4.3.0",
-          "System.Threading": "4.3.0"
-        }
+        "resolved": "5.0.0",
+        "contentHash": "tCQTzPsGZh/A9LhhA6zrqCRV4hOHsK90/G7q3Khxmn6tnB1PuNU0cRaKANP2AWcF9bn0zsuOoZOSrHuJk6oNBA=="
       },
       "System.Diagnostics.EventLog": {
         "type": "Transitive",
@@ -1200,7 +1195,7 @@
         "resolved": "13.2.31",
         "contentHash": "2HBkS/8XtwCw6zESvpRJRTbnj+H83C3wRVx5X3XKE/DLcDiC3IJ8VQ2YQ7hMBoC3BoxIwzgWjXx43SuHn8vnDw==",
         "dependencies": {
-          "System.IO.FileSystem.AccessControl": "5.0.0"
+          "System.IO.FileSystem.AccessControl": "4.7.0"
         }
       },
       "System.IO.Compression": {
@@ -1267,6 +1262,7 @@
         "resolved": "5.0.0",
         "contentHash": "P0FIsXSFNL1AXlHO9zpJ9atRUzVyoPZCkcbkYGZfXXMx9xlGA2H3HOGBwIhpKhB+h0eL3hry/z0UcfJZ+yb2kQ==",
         "dependencies": {
+          "Microsoft.NETCore.Platforms": "5.0.0",
           "System.Security.AccessControl": "5.0.0",
           "System.Security.Principal.Windows": "5.0.0"
         }
@@ -1465,7 +1461,10 @@
       "System.Reflection.Metadata": {
         "type": "Transitive",
         "resolved": "5.0.0",
-        "contentHash": "5NecZgXktdGg34rh1OenY1rFNDCI8xSjFr+Z4OU4cU06AQHUdRnIIEeWENu3Wl4YowbzkymAIMvi3WyK9U53pQ=="
+        "contentHash": "5NecZgXktdGg34rh1OenY1rFNDCI8xSjFr+Z4OU4cU06AQHUdRnIIEeWENu3Wl4YowbzkymAIMvi3WyK9U53pQ==",
+        "dependencies": {
+          "System.Collections.Immutable": "5.0.0"
+        }
       },
       "System.Reflection.Primitives": {
         "type": "Transitive",
@@ -1863,7 +1862,8 @@
         "resolved": "5.0.0",
         "contentHash": "NyscU59xX6Uo91qvhOs2Ccho3AR2TnZPomo1Z0K6YpyztBPM/A5VbkzOO19sy3A3i1TtEnTxA7bCe3Us+r5MWg==",
         "dependencies": {
-          "Microsoft.NETCore.Platforms": "5.0.0"
+          "Microsoft.NETCore.Platforms": "5.0.0",
+          "System.Runtime.CompilerServices.Unsafe": "5.0.0"
         }
       },
       "System.Text.Encoding.Extensions": {
@@ -1876,6 +1876,11 @@
           "System.Runtime": "4.3.0",
           "System.Text.Encoding": "4.3.0"
         }
+      },
+      "System.Text.Json": {
+        "type": "Transitive",
+        "resolved": "5.0.0",
+        "contentHash": "+luxMQNZ2WqeffBU7Ml6njIvxc8169NW2oU+ygNudXQGZiarjE7DOtN7bILiQjTZjkmwwRZGTtLzmdrSI/Ustw=="
       },
       "System.Text.RegularExpressions": {
         "type": "Transitive",
@@ -2067,11 +2072,7 @@
           "ShellProgressBar": "5.1.0",
           "Stryker.DataCollector": "0.22.3",
           "Stryker.RegexMutators": "0.22.3",
-<<<<<<< HEAD
-          "System.IO.Abstractions": "13.2.29"
-=======
           "System.IO.Abstractions": "13.2.31"
->>>>>>> 7fa7a289
         }
       },
       "stryker.datacollector": {
