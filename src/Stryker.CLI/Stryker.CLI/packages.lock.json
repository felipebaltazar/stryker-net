--- conflicted
+++ resolved
@@ -1420,13 +1420,9 @@
           "Serilog.Extensions.Logging.File": "2.0.0",
           "Serilog.Sinks.Console": "3.1.1",
           "ShellProgressBar": "5.1.0",
-          "Stryker.DataCollector": "0.22.3",
-          "Stryker.RegexMutators": "0.22.3",
-<<<<<<< HEAD
-          "System.IO.Abstractions": "13.2.29"
-=======
+          "Stryker.DataCollector": "0.16.1",
+          "Stryker.RegexMutators": "1.0.0",
           "System.IO.Abstractions": "13.2.31"
->>>>>>> 7fa7a289
         }
       },
       "stryker.datacollector": {
