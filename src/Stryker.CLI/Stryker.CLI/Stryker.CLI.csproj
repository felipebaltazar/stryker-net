--- conflicted
+++ resolved
@@ -10,11 +10,7 @@
   </PropertyGroup>
   
   <PropertyGroup>
-<<<<<<< HEAD
-    <VersionPrefix>0.22.7</VersionPrefix>
-=======
     <VersionPrefix>0.22.9</VersionPrefix>
->>>>>>> 95319b79
     <PackageId>dotnet-stryker</PackageId>
     <Authors>Richard Werkman, Rouke Broersma</Authors>
     <Product>Mutation Testing</Product>
