# Stryker.NET Command Line Interface
The Stryker CLI is currently the only implemented way to use Stryker.NET. 

## Getting started
To install Stryker.NET on your *test project* add the following lines to the root of your `.csproj` file.

``` XML
<ItemGroup>
    <DotNetCliToolReference Include="StrykerMutator.DotNetCoreCli" Version="*" />
    <PackageReference Include="StrykerMutator.DotNetCoreCli" Version="*" />
</ItemGroup>
```

After adding the references, install the packages by executing `dotnet restore` inside the project folder.

## Usage
To kick off stryker, execute the following command inside the test project folder:

`dotnet stryker`

## Configuration
While Stryker.NET wants to be a non configuration needed tool, some settings are configurable.

#### Specify your project to mutate
When Stryker finds two or more project references inside your test project, it needs to know what project should be mutated. Pass the name of this project using:

`dotnet stryker --project SomeProjectName.csproj`

The name will be matched to the full path. You won't have to pass the full path, as long as the name is unique for the found references.

#### Specify extra timeout time
Some mutations can create endless loops inside your code. To detect and stop these loops, Stryker generates timeouts after some time. Using this parameter you can increase or decrease the time before a timeout will be thrown.

`dotnet stryker --timeout-ms 5000`

Defaults to `30000`

#### Logging to console

`dotnet stryker --log-console <loglevel>`

All available loglevels are:
* error
* warning (default)
* info
* debug
* trace

#### Logging to a file

`dotnet stryker --log-file`

#### Number of maximum concurrent test runners  

`dotnet stryker --max-concurrent-test-runners`

#### Use a config file
There is also the option to use a config file. To use a config file all you have to do is add a file called "stryker-config.json" in the root of your test project and add a configuration section called stryker-config. Then you can add the options you want to configure to the file.

Example:
```json
{
    "stryker-config":
    {
        "reporter":"Console",
<<<<<<< HEAD
        "logLevel":"info",
        "timeoutMS":2000,
        "logFile":true,
        "projectName":"ExampleProject.csproj",
		"maxConcurrentTestRunners": 4
=======
        "log-level":"info",
        "timeout-ms":2000,
        "log-file":true,
        "project-name":"ExampleProject.csproj"
>>>>>>> 7c2d476a
    }
}
```

If you want to integrate these settings in your existing settings json, make sure the section is called stryker-config and run stryker with the command `--config-file-path <relativePathToFile>` or `-cp <relativePathToFile>`.<|MERGE_RESOLUTION|>--- conflicted
+++ resolved
@@ -63,18 +63,11 @@
     "stryker-config":
     {
         "reporter":"Console",
-<<<<<<< HEAD
-        "logLevel":"info",
-        "timeoutMS":2000,
-        "logFile":true,
-        "projectName":"ExampleProject.csproj",
-		"maxConcurrentTestRunners": 4
-=======
         "log-level":"info",
         "timeout-ms":2000,
         "log-file":true,
-        "project-name":"ExampleProject.csproj"
->>>>>>> 7c2d476a
+        "project-name":"ExampleProject.csproj",
+		"max-concurrent-test-runners": 4
     }
 }
 ```
