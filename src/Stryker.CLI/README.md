--- conflicted
+++ resolved
@@ -66,12 +66,8 @@
         "log-level":"info",
         "timeout-ms":2000,
         "log-file":true,
-<<<<<<< HEAD
-        "project-name":"ExampleProject.csproj",
+        "project-file":"ExampleProject.csproj",
 		"max-concurrent-test-runners": 4
-=======
-        "project-file":"ExampleProject.csproj"
->>>>>>> 00b6f4cd
     }
 }
 ```
