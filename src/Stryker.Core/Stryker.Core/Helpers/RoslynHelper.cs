--- conflicted
+++ resolved
@@ -9,16 +9,12 @@
 {
     internal static class RoslynHelper
     {
-<<<<<<< HEAD
 
         /// <summary>
         /// Gets the return type of a method (incl. constructor, destructor...)
         /// </summary>
         /// <param name="baseMethod">method to analyze</param>
         /// <returns>method returns type. Null if this not relevant</returns>
-=======
-        // gets the return type of a method (incl. constructor, destructor...)
->>>>>>> f59b8072
         public static TypeSyntax ReturnType(this BaseMethodDeclarationSyntax baseMethod) =>
             baseMethod switch
             {
@@ -30,14 +26,11 @@
                 _ => null
             };
 
-<<<<<<< HEAD
         /// <summary>
         /// Checks if a method ends with return.
         /// </summary>
         /// <param name="baseMethod">method to analyze.</param>
         /// <returns>true if <paramref name="baseMethod"/>is non void method, an operator or a conversion operator.</returns>
-=======
->>>>>>> f59b8072
         public static bool NeedsReturn(this BaseMethodDeclarationSyntax baseMethod) =>
             baseMethod switch
             {
@@ -47,7 +40,9 @@
                 ConversionOperatorDeclarationSyntax _ => true,
                 _ => false
             };
-<<<<<<< HEAD
+
+        public static bool NeedsReturn(this LocalFunctionStatementSyntax localFunction) =>
+            !localFunction.ReturnType.IsVoid();
 
         /// <summary>
         /// Checks if a member is static
@@ -63,22 +58,15 @@
         /// <returns>true if this is a getter</returns>
         public static bool NeedsReturn(this AccessorDeclarationSyntax baseMethod) =>
             baseMethod.Keyword.Text == "get";
-=======
 
-        public static bool NeedsReturn(this AccessorDeclarationSyntax baseMethod) =>
-            baseMethod.Keyword.Text switch
-            {
-                "get" => true,
-                _ => false
-            };
 
-        public static bool NeedsReturn(this LocalFunctionStatementSyntax localFunction) =>
-            !localFunction.ReturnType.IsVoid();
-
+        /// <summary>
+        /// Returns true if the given type is 'void'.
+        /// </summary>
+        /// <param name="type">type syntax</param>
+        /// <returns>type == typeof(void)</returns>
         public static bool IsVoid(this TypeSyntax type) => type is PredefinedTypeSyntax predefinedType &&
-                                                      predefinedType.Keyword.IsKind(SyntaxKind.VoidKeyword);
-        public static bool IsStatic(this MemberDeclarationSyntax node) => node.Modifiers.Any(x => x.Kind() == SyntaxKind.StaticKeyword);
->>>>>>> f59b8072
+                                                           predefinedType.Keyword.IsKind(SyntaxKind.VoidKeyword);
 
         /// <summary>
         /// Build a mutated version of a <see cref="SyntaxNode"/>.
@@ -107,15 +95,11 @@
         public static AccessorDeclarationSyntax GetAccessor(this PropertyDeclarationSyntax propertyDeclaration)
             => propertyDeclaration?.AccessorList?.Accessors.FirstOrDefault(a => a.Keyword.Text == "get");
 
-<<<<<<< HEAD
         /// <summary>
         /// Return a default(type) expression.
         /// </summary>
         /// <param name="type">Type used in the resulting default expression.</param>
         /// <returns>An expression representing `default(<paramref name="type"/>'.</returns>
         public static ExpressionSyntax BuildDefaultExpression(this TypeSyntax type) => SyntaxFactory.DefaultExpression(type.WithoutTrailingTrivia()).WithLeadingTrivia(SyntaxFactory.Space);
-=======
-        public static ExpressionSyntax BuildDefaultExpression(this TypeSyntax type) => SyntaxFactory.DefaultExpression(type.WithoutTrivia()).WithLeadingTrivia(SyntaxFactory.Space);
->>>>>>> f59b8072
     }
 }