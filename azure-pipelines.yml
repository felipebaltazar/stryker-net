--- conflicted
+++ resolved
@@ -23,13 +23,8 @@
     - '.github/*'
   
 variables:
-<<<<<<< HEAD
-  PackageVersion: '0.22.7'
-  VersionBuildNumber: $[counter('0.22.7', 1)]
-=======
   PackageVersion: '0.22.9'
   VersionBuildNumber: $[counter('0.22.9', 1)]
->>>>>>> 95319b79
   IntegrationTestVersion: $(PackageVersion)-alpha.$(VersionBuildNumber)
   ProjectsToPack: src/Stryker.Core/Stryker.Core/Stryker.Core.csproj;src/Stryker.CLI/Stryker.CLI/Stryker.CLI.csproj
   MygetFeed: https://www.myget.org/F/stryker-mutator-integrationtest
@@ -244,6 +239,7 @@
       parameters:
         testName: 'macos-netcore-multi-test-project'
         workingDirectory: 'integrationtest/TargetProjects/TargetProject'
+        strykerCommands: --test-projects "['../NetCoreTestProject.XUnit/NetCoreTestProject.XUnit.csproj', '../NetCoreTestProject.NUnit/NetCoreTestProject.NUnit.csproj']"
     - task: DotNetCoreCLI@2
       displayName: 'Assert integration test results'
       inputs:
